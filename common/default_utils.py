from __future__ import absolute_import

import numpy as np
import random
from pprint import pprint
import inspect

import warnings

import os
import sys
import argparse
try:
    import configparser
except ImportError:
    import ConfigParser as configparser

file_path = os.path.dirname(os.path.realpath(__file__))
lib_path = os.path.abspath(os.path.join(file_path, '..', '..', 'common'))
sys.path.append(lib_path)

work_path = os.path.dirname(os.path.realpath(__file__))

from helper_utils import eval_string_as_list_of_lists, str2bool
# from ckpt_keras_utils import ckpt_parser, ckpt_defs

# Starting modifications

# Seed for random generation -- default value
DEFAULT_SEED = 7102
DEFAULT_TIMEOUT = -1  # no timeout
DEFAULT_DATATYPE = np.float32
PARAMETERS_CANDLE = [
    'config_file',
    # neon parser
    'verbose', 'logfile', 'save_path', 'model_name', 'data_type', 'dense', 'rng_seed', 'epochs', 'batch_size',
    # general behavior
    'train_bool', 'eval_bool', 'timeout',
    # logging
    'home_dir', 'train_data', 'test_data', 'output_dir', 'data_url', 'experiment_id', 'run_id',
    # model architecture
    'conv', 'locally_connected', 'activation', 'out_activation', 'lstm_size', 'recurrent_dropout',
    # processing between layers
    'dropout', 'pool', 'batch_normalization',
    # model evaluation
    'loss', 'optimizer', 'metrics',
    # data preprocessing
    'scaling', 'shuffle', 'feature_subsample',
    # training
    'learning_rate', 'early_stop', 'momentum', 'initialization',
    'val_split', 'train_steps', 'val_steps', 'test_steps', 'train_samples', 'val_samples',
    # backend
    'gpus',
    # profiling
    'profiling',
    # cyclic learning rate
    'clr_flag', 'clr_mode', 'clr_base_lr', 'clr_max_lr', 'clr_gamma'
]
CONFLICT_LIST = [
    ['clr_flag', 'warmup_lr'],
    ['clr_flag', 'reduce_lr']
]


def check_flag_conflicts(params):
    key_set = set(params.keys())
    # check for conflicts
    # conflict_flag = False
    # loop over each set of mutually exclusive flags
    # if any set conflicts exit program
    for flag_list in CONFLICT_LIST:
        flag_count = 0
        for i in flag_list:
            if i in key_set:
                if params[i] is True:
                    flag_count += 1
        if flag_count > 1:
            raise Exception(
                'ERROR ! Conflict in flag specification. These flags should not be used together: '
                + str(sorted(flag_list)) + '... Exiting')

# CLASS DEFINITIONS


class ArgumentStruct:
    """Class that converts a python dictionary into an object with
       named entries given by the dictionary keys.
       This structure simplifies the calling convention for accessing
       the dictionary values (corresponding to problem parameters).
       After the object instantiation both modes of access (dictionary
       or object entries) can be used.
    """
    def __init__(self, **entries):
        self.__dict__.update(entries)


class ListOfListsAction(argparse.Action):
    """This class extends the argparse.Action class by instantiating
        an argparser that constructs a list-of-lists from an input
        (command-line option or argument) given as a string.
    """
    def __init__(self, option_strings, dest, type, **kwargs):
        """Initialize a ListOfListsAction object. If no type is specified,
           an integer is assumed by default as the type for the elements
           of the list-of-lists.

           Parameters
           ----------
           option_strings : string
               String to parse
           dest : object
               Object to store the output (in this case the parsed list-of-lists).
           type : data type
               Data type to decode the elements of the lists.
               Defaults to np.int32.
           kwargs : object
               Python object containing other argparse.Action parameters.

        """

        super(ListOfListsAction, self).__init__(option_strings, dest, **kwargs)
        self.dtype = type
        if self.dtype is None:
            self.dtype = np.int32

    def __call__(self, parser, namespace, values, option_string=None):
        """This function overrides the __call__ method of the base
           argparse.Action class.

           This function implements the action of the ListOfListAction
           class by parsing an input string (command-line option or argument)
           and maping it into a list-of-lists. The resulting list-of-lists is
           added to the namespace of parsed arguments. The parsing assumes that
           the separator between lists is a colon ':' and the separator inside
           the list is a comma ','. The values of the list are casted to the
           type specified at the object initialization.

           Parameters
           ----------
           parser : ArgumentParser object
               Object that contains this action
           namespace : Namespace object
               Namespace object that will be returned by the parse_args()
               function.
           values : string
               The associated command-line arguments converted to string type
               (i.e. input).
           option_string : string
               The option string that was used to invoke this action. (optional)

        """

        decoded_list = []
        removed1 = values.replace('[', '')
        removed2 = removed1.replace(']', '')
        out_list = removed2.split(':')

        for line in out_list:
            in_list = []
            elem = line.split(',')
            for el in elem:
                in_list.append(self.dtype(el))
            decoded_list.append(in_list)

        setattr(namespace, self.dest, decoded_list)

# INITIALIZATION UTILS


def set_seed(seed):
    """Set the seed of the pseudo-random generator to the specified value.

        Parameters
        ----------
        seed : int
            Value to intialize or re-seed the generator.
    """
    os.environ['PYTHONHASHSEED'] = '0'
    np.random.seed(seed)

    random.seed(seed)


def check_file_parameters_exists(params_parser, params_benchmark, params_file):
    """Functionality to verify that the parameters defined in the configuraion file are recognizable by the command line parser (i.e. no uknown keywords are used in the configuration file).

    Parameters
    ----------
    params_parser : python dictionary
        Includes parameters set via the command line.
    params_benchmark : python list
        Includes additional parameters defined in the benchmark.
    params_file : python dictionary
        Includes parameters read from the configuration file.

        Global:
        PARAMETERS_CANDLE : python list
            Includes all the core keywords that are specified in CANDLE.
    """
    # Get keywords from arguments coming via command line (and CANDLE supervisor)
    args_dict = vars(params_parser)
    args_set = set(args_dict.keys())
    # Get keywords from benchmark definition
    bmk_keys = []
    for item in params_benchmark:
        bmk_keys.append(item['name'])
    bmk_set = set(bmk_keys)
    # Get core CANDLE keywords
    candle_set = set(PARAMETERS_CANDLE)
    # Consolidate keywords from CANDLE core, command line, CANDLE supervisor and benchmark
    candle_set = candle_set.union(args_set)
    candle_set = candle_set.union(bmk_set)
    # Get keywords used in config_file
    file_set = set(params_file.keys())
    # Compute keywords that come from the config_file that are not in the CANDLE specs
    diff_set = file_set.difference(candle_set)

    if (len(diff_set) > 0):
        message = 'These keywords used in the configuration file are not defined in CANDLE: ' + str(sorted(diff_set))
        warnings.warn(message, RuntimeWarning)


def finalize_parameters(bmk):
    """Utility to parse parameters in common as well as parameters
        particular to each benchmark.

        Parameters
        ----------
        bmk : benchmark object
            Object that has benchmark filepaths and specifications

        Return
        ----------
        gParameters : python dictionary
            Dictionary with all the parameters necessary to run the benchmark.
            Command line overwrites config file specifications
    """

    # Parse common parameters
    bmk.parse_from_common()
    # Parse parameters that are applicable just to benchmark
    bmk.parse_from_benchmark()

    # print('Args:', args)
    # Get parameters from configuration file
    # Reads parameter subset, just checking if a config_file has been set
    # by comand line (the parse_known_args() function allows a partial
    # parsing)
    aux = bmk.parser.parse_known_args()
    try:  # Try to get the 'config_file' option
        conffile_txt = aux[0].config_file
    except AttributeError:  # The 'config_file' option was not set by command-line
        conffile = bmk.conffile  # use default file
    else:  # a 'config_file' has been set --> use this file
        conffile = os.path.join(bmk.file_path, conffile_txt)

    # print("Configuration file: ", conffile)
    fileParameters = bmk.read_config_file(conffile)  # aux.config_file)#args.config_file)
    # Get command-line parameters
    args = bmk.parser.parse_args()
    # print ('Params:', fileParameters)
    # Check keywords from file against CANDLE common and module definitions
    bmk_dict = bmk.additional_definitions
    # bmk_dict = ckpt_defs(bmk_dict)
    # print(bmk_dict)
    check_file_parameters_exists(args, bmk_dict, fileParameters)
    # Consolidate parameter set. Command-line parameters overwrite file configuration
    gParameters = args_overwrite_config(args, fileParameters)
    # Check that required set of parameters has been defined
    bmk.check_required_exists(gParameters)
    print('Params:')
    pprint(gParameters)
    # Check that no keywords conflict
    check_flag_conflicts(gParameters)

    return gParameters


def get_default_neon_parser(parser):
    """Parse command-line arguments that are default in neon parser (and are common to all frameworks).
        Ignore if not present.

        Parameters
        ----------
        parser : ArgumentParser object
            Parser for neon default command-line options
    """
    # Logging Level
    parser.add_argument("-v", "--verbose", type=str2bool,
                        help="increase output verbosity")
    parser.add_argument("-l", "--log", dest='logfile',
                        default=None,
                        help="log file")

    # Logging utilities
    parser.add_argument("-s", "--save_path", dest='save_path',
                        default=argparse.SUPPRESS, type=str,
                        help="file path to save model snapshots")

    # General behavior
    parser.add_argument("--model_name", dest='model_name', type=str,
                        default=argparse.SUPPRESS,
                        help="specify model name to use when building filenames for saving")
    parser.add_argument("-d", "--data_type", dest='data_type',
                        default=argparse.SUPPRESS,
                        choices=['f16', 'f32', 'f64'],
                        help="default floating point")

    # Model definition
    # Model Architecture
    parser.add_argument("--dense", nargs='+', type=int,
                        default=argparse.SUPPRESS,
                        help="number of units in fully connected layers in an integer array")

    # Data preprocessing
    # parser.add_argument("--shuffle", type=str2bool,
    #                    default=True,
    #                    help="randomly shuffle data set (produces different training and testing partitions each run depending on the seed)")

    # Training configuration
    parser.add_argument("-r", "--rng_seed", dest='rng_seed', type=int,
                        default=argparse.SUPPRESS,
                        help="random number generator seed")
    parser.add_argument("-e", "--epochs", type=int,
                        default=argparse.SUPPRESS,
                        help="number of training epochs")
    parser.add_argument("-z", "--batch_size", type=int,
                        default=argparse.SUPPRESS,
                        help="batch size")

    return parser


def get_common_parser(parser):
    """Parse command-line arguments. Ignore if not present.

        Parameters
        ----------
        parser : ArgumentParser object
            Parser for command-line options
    """

    # Configuration file
    parser.add_argument("--config_file", dest='config_file', default=argparse.SUPPRESS,
                        help="specify model configuration file")

    # General behavior
    parser.add_argument("--train_bool", dest='train_bool', type=str2bool,
                        default=True,
                        help="train model")
    parser.add_argument("--eval_bool", dest='eval_bool', type=str2bool,
                        default=argparse.SUPPRESS,
                        help="evaluate model (use it for inference)")

    parser.add_argument("--timeout", dest='timeout', type=int, action="store",
                        default=argparse.SUPPRESS,
                        help="seconds allowed to train model (default: no timeout)")

    # Logging utilities
    parser.add_argument("--home_dir", dest='home_dir',
                        default=argparse.SUPPRESS, type=str,
                        help="set home directory")

    parser.add_argument("--train_data", action="store",
                        default=argparse.SUPPRESS,
                        help="training data filename")

    parser.add_argument("--test_data", action="store",
                        default=argparse.SUPPRESS,
                        help="testing data filename")

    parser.add_argument("--output_dir", dest='output_dir',
                        default=argparse.SUPPRESS, type=str,
                        help="output directory")

    parser.add_argument("--data_url", dest='data_url',
                        default=argparse.SUPPRESS, type=str,
                        help="set data source url")

    parser.add_argument("--experiment_id", default="EXP000", type=str, help="set the experiment unique identifier")

    parser.add_argument("--run_id", default="RUN000", type=str, help="set the run unique identifier")

    # Model definition
    # Model Architecture
    parser.add_argument("--conv", nargs='+', type=int,
                        default=argparse.SUPPRESS,
                        help="integer array describing convolution layers: conv1_filters, conv1_filter_len, conv1_stride, conv2_filters, conv2_filter_len, conv2_stride ...")
    parser.add_argument("--locally_connected", type=str2bool,
                        default=argparse.SUPPRESS,
                        help="use locally connected layers instead of convolution layers")
    parser.add_argument("-a", "--activation",
                        default=argparse.SUPPRESS,
                        help="keras activation function to use in inner layers: relu, tanh, sigmoid...")
    parser.add_argument("--out_activation",
                        default=argparse.SUPPRESS,
                        help="keras activation function to use in out layer: softmax, linear, ...")

    parser.add_argument("--lstm_size", nargs='+', type=int,
                        default=argparse.SUPPRESS,
                        help="integer array describing size of LSTM internal state per layer")
    parser.add_argument("--recurrent_dropout", action="store",
                        default=argparse.SUPPRESS, type=float,
                        help="ratio of recurrent dropout")

    # Processing between layers
    parser.add_argument("--dropout", type=float,
                        default=argparse.SUPPRESS,
                        help="ratio of dropout used in fully connected layers")
    parser.add_argument("--pool", type=int,
                        default=argparse.SUPPRESS,
                        help="pooling layer length")
    parser.add_argument("--batch_normalization", type=str2bool,
                        default=argparse.SUPPRESS,
                        help="use batch normalization")

    # Model Evaluation
    parser.add_argument("--loss",
                        default=argparse.SUPPRESS,
                        help="keras loss function to use: mse, ...")
    parser.add_argument("--optimizer",
                        default=argparse.SUPPRESS,
                        help="keras optimizer to use: sgd, rmsprop, ...")

    parser.add_argument("--metrics",
                        default=argparse.SUPPRESS,
                        help="metrics to evaluate performance: accuracy, ...")

    # Data preprocessing
    parser.add_argument("--scaling",
                        default=argparse.SUPPRESS,
                        choices=['minabs', 'minmax', 'std', 'none'],
                        help="type of feature scaling; 'minabs': to [-1,1]; 'minmax': to [0,1], 'std': standard unit normalization; 'none': no normalization")

    parser.add_argument("--shuffle", type=str2bool, default=False,
                        help="randomly shuffle data set (produces different training and testing partitions each run depending on the seed)")

    # Feature selection
    parser.add_argument("--feature_subsample", type=int,
                        default=argparse.SUPPRESS,
                        help="number of features to randomly sample from each category (cellline expression, drug descriptors, etc), 0 means using all features")

    # Training configuration
    parser.add_argument("--learning_rate",
                        default=argparse.SUPPRESS, type=float,
                        help="overrides the learning rate for training")
    parser.add_argument("--early_stop", type=str2bool,
                        default=argparse.SUPPRESS,
                        help="activates keras callback for early stopping of training in function of the monitored variable specified")
    parser.add_argument("--momentum",
                        default=argparse.SUPPRESS, type=float,
                        help="overrides the momentum to use in the SGD optimizer when training")

    parser.add_argument("--initialization",
                        default=argparse.SUPPRESS,
                        choices=['constant', 'uniform', 'normal', 'glorot_uniform', 'glorot_normal', 'lecun_uniform', 'he_normal'],
                        help="type of weight initialization; 'constant': to 0; 'uniform': to [-0.05,0.05], 'normal': mean 0, stddev 0.05; 'glorot_uniform': [-lim,lim] with lim = sqrt(6/(fan_in+fan_out)); 'lecun_uniform' : [-lim,lim] with lim = sqrt(3/fan_in); 'he_normal' : mean 0, stddev sqrt(2/fan_in)")
    parser.add_argument("--val_split", type=float,
                        default=argparse.SUPPRESS,
                        help="fraction of data to use in validation")
    parser.add_argument("--train_steps", type=int,
                        default=argparse.SUPPRESS,
                        help="overrides the number of training batches per epoch if set to nonzero")
    parser.add_argument("--val_steps", type=int,
                        default=argparse.SUPPRESS,
                        help="overrides the number of validation batches per epoch if set to nonzero")
    parser.add_argument("--test_steps", type=int,
                        default=argparse.SUPPRESS,
                        help="overrides the number of test batches per epoch if set to nonzero")
    parser.add_argument("--train_samples", action="store",
                        default=argparse.SUPPRESS, type=int,
                        help="overrides the number of training samples if set to nonzero")
    parser.add_argument("--val_samples", action="store",
                        default=argparse.SUPPRESS, type=int,
                        help="overrides the number of validation samples if set to nonzero")

    # Backend configuration
<<<<<<< HEAD
    parser.add_argument("--gpus", nargs="*",
                        default=argparse.SUPPRESS,
                        #default=[0],
                        type=int,
=======
    parser.add_argument("--gpus", nargs='+', type=int,
                        default=argparse.SUPPRESS,
>>>>>>> c1964414
                        help="set IDs of GPUs to use")

    # profiling flags
    parser.add_argument("-p", "--profiling", type=str2bool,
                        default='false',
                        help="Turn profiling on or off")

    # cyclic learning rate
<<<<<<< HEAD
    parser.add_argument("--clr_flag", 
                        default=argparse.SUPPRESS,
                        #default=None, 
                        type=str2bool, 
                        help="CLR flag (boolean)")
    parser.add_argument("--clr_mode", 
                        default=argparse.SUPPRESS,
                        #default=None, 
                        type=str, choices=['trng1', 'trng2', 'exp'], 
                        help="CLR mode (default: trng1)")
    parser.add_argument("--clr_base_lr", type=float, 
                        default=argparse.SUPPRESS,
                        #default=1e-4, 
                        help="Base lr for cycle lr.")
    parser.add_argument("--clr_max_lr", type=float, 
                        default=argparse.SUPPRESS,
                        #default=1e-3, 
                        help="Max lr for cycle lr.")
    parser.add_argument("--clr_gamma", type=float, 
                        default=argparse.SUPPRESS,
                        #default=0.999994, 
                        help="Gamma parameter for learning cycle LR.")
=======
    parser.add_argument("--clr_flag", default=argparse.SUPPRESS, type=str2bool, help="CLR flag (boolean)")
    parser.add_argument("--clr_mode", default=argparse.SUPPRESS, type=str, choices=['trng1', 'trng2', 'exp'],
                        help="CLR mode (default: trng1)")
    parser.add_argument("--clr_base_lr", type=float, default=argparse.SUPPRESS,
                        help="Base lr for cycle lr.")
    parser.add_argument("--clr_max_lr", type=float, default=argparse.SUPPRESS,
                        help="Max lr for cycle lr.")
    parser.add_argument("--clr_gamma", type=float, default=argparse.SUPPRESS,
                        help="Gamma parameter for learning cycle LR.")

    # build these from definitions
    # parser = ckpt_parser(parser)
>>>>>>> c1964414

    return parser


def args_overwrite_config(args, config):
    """Overwrite configuration parameters with
        parameters specified via command-line.

        Parameters
        ----------
        args : ArgumentParser object
            Parameters specified via command-line
        config : python dictionary
            Parameters read from configuration file
    """

    params = config

    args_dict = vars(args)

    for key in args_dict.keys():
        params[key] = args_dict[key]

    if 'data_type' not in params:
        params['data_type'] = DEFAULT_DATATYPE
    else:
        if params['data_type'] in set(['f16', 'f32', 'f64']):
            params['data_type'] = get_choice(params['datatype'])

    if 'output_dir' not in params:
        params['output_dir'] = directory_from_parameters(params)
    else:
        params['output_dir'] = directory_from_parameters(params, params['output_dir'])

    if 'rng_seed' not in params:
        params['rng_seed'] = DEFAULT_SEED

    if 'timeout' not in params:
        params['timeout'] = DEFAULT_TIMEOUT

    return params


def get_choice(name):
    """ Maps name string to the right type of argument
    """
    mapping = {}

    # dtype
    mapping['f16'] = np.float16
    mapping['f32'] = np.float32
    mapping['f64'] = np.float64

    mapped = mapping.get(name)
    if not mapped:
        raise Exception('No mapping found for "{}"'.format(name))

    return mapped


def directory_from_parameters(params, commonroot='Output'):
    """ Construct output directory path with unique IDs from parameters

        Parameters
        ----------
        params : python dictionary
            Dictionary of parameters read
        commonroot : string
            String to specify the common folder to store results.

    """

    if commonroot in set(['.', './']):  # Same directory --> convert to absolute path
        outdir = os.path.abspath('.')
    else:  # Create path specified
        outdir = os.path.abspath(os.path.join('.', commonroot))
        if not os.path.exists(outdir):
            os.makedirs(outdir)

        outdir = os.path.abspath(os.path.join(outdir, params['experiment_id']))
        if not os.path.exists(outdir):
            os.makedirs(outdir)

        outdir = os.path.abspath(os.path.join(outdir, params['run_id']))
        if not os.path.exists(outdir):
            os.makedirs(outdir)

    return outdir


class Benchmark:
    """ Class that implements an interface to handle configuration options for the
        different CANDLE benchmarks.
        It provides access to all the common configuration
        options and configuration options particular to each individual benchmark.
        It describes what minimum requirements should be specified to instantiate
        the corresponding benchmark.
        It interacts with the argparser to extract command-line options and arguments
        from the benchmark's configuration files.
    """

    def __init__(self, filepath, defmodel, framework, prog=None, desc=None, parser=None):
        """ Initialize Benchmark object.

            Parameters
            ----------
            filepath : ./
                os.path.dirname where the benchmark is located. Necessary to locate utils and
                establish input/ouput paths
            defmodel : 'p*b*_default_model.txt'
                string corresponding to the default model of the benchmark
            framework : 'keras', 'neon', 'mxnet', 'pytorch'
                framework used to run the benchmark
            prog : 'p*b*_baseline_*'
                string for program name (usually associated to benchmark and framework)
            desc : ' '
                string describing benchmark (usually a description of the neural network model built)
            parser : argparser (default None)
                if 'neon' framework a NeonArgparser is passed. Otherwise an argparser is constructed.
        """

        if parser is None:
            parser = argparse.ArgumentParser(prog=prog, formatter_class=argparse.ArgumentDefaultsHelpFormatter, description=desc, conflict_handler='resolve')

        self.parser = parser
        self.file_path = filepath
        self.default_model = defmodel
        self.framework = framework

        self.required = set([])
        # self.additional_definitions = ckpt_defs([])
        self.set_locals()

    def parse_from_common(self):
        """Functionality to parse options common
           for all benchmarks.
           This functionality is based on methods 'get_default_neon_parser' and
           'get_common_parser' which are defined previously(above). If the order changes
           or they are moved, the calling has to be updated.
        """
        # Parse has been split between arguments that are common with the default neon parser
        # and all the other options
        parser = self.parser
        if self.framework != 'neon':
            parser = get_default_neon_parser(parser)
        parser = get_common_parser(parser)

        self.parser = parser

        # Set default configuration file
        self.conffile = os.path.join(self.file_path, self.default_model)

    def parse_from_benchmark(self):
        """Functionality to parse options specific
           specific for each benchmark.
        """

        for d in self.additional_definitions:
            if 'type' not in d:
                d['type'] = None
            if 'default' not in d:
                d['default'] = argparse.SUPPRESS
            if 'help' not in d:
                d['help'] = ''
            if 'action' in d:  # Actions
                if d['action'] == 'list-of-lists':  # Non standard. Specific functionallity has been added
                    d['action'] = ListOfListsAction
                    self.parser.add_argument('--' + d['name'], dest=d['name'], action=d['action'], type=d['type'], default=d['default'], help=d['help'])
                elif (d['action'] == 'store_true') or (d['action'] == 'store_false'):
                    raise Exception('The usage of store_true or store_false cannot be undone in the command line. Use type=str2bool instead.')
                else:
                    self.parser.add_argument('--' + d['name'], action=d['action'], default=d['default'], help=d['help'], type=d['type'])
            else:  # Non actions
                if 'nargs' in d:  # variable parameters
                    if 'choices' in d:  # choices with variable parameters
                        self.parser.add_argument('--' + d['name'], nargs=d['nargs'], choices=d['choices'], default=d['default'], help=d['help'])
                    else:  # Variable parameters (free, no limited choices)
                        self.parser.add_argument('--' + d['name'], nargs=d['nargs'], type=d['type'], default=d['default'], help=d['help'])
                elif 'choices' in d:  # Select from choice (fixed number of parameters)
                    self.parser.add_argument('--' + d['name'], choices=d['choices'], default=d['default'], help=d['help'])
                else:  # Non an action, one parameter, no choices
                    self.parser.add_argument('--' + d['name'], type=d['type'], default=d['default'], help=d['help'])

    def format_benchmark_config_arguments(self, dictfileparam):
        """ Functionality to format the particular parameters of
            the benchmark.

            Parameters
            ----------
            dictfileparam : python dictionary
                parameters read from configuration file
            args : python dictionary
                parameters read from command-line
                Most of the time command-line overwrites configuration file
                except when the command-line is using default values and
                config file defines those values

        """

        configOut = dictfileparam.copy()

        for d in self.additional_definitions:
            if d['name'] in configOut.keys():
                if 'type' in d:
                    dtype = d['type']
                else:
                    dtype = None

                if 'action' in d:
                    if inspect.isclass(d['action']):
                        str_read = dictfileparam[d['name']]
                        configOut[d['name']] = eval_string_as_list_of_lists(str_read, ':', ',', dtype)
                elif d['default'] != argparse.SUPPRESS:
                    # default value on benchmark definition cannot overwrite config file
                    self.parser.add_argument('--' + d['name'], type=d['type'], default=configOut[d['name']], help=d['help'])

        return configOut

    def read_config_file(self, file):
        """Functionality to read the configue file
           specific for each benchmark.
        """

        config = configparser.ConfigParser()
        config.read(file)
        section = config.sections()
        fileParams = {}

        # parse specified arguments (minimal validation: if arguments
        # are written several times in the file, just the first time
        # will be used)
        for sec in section:
            for k, v in config.items(sec):
                # if not k in fileParams:
                if k not in fileParams:
                    fileParams[k] = eval(v)
        fileParams = self.format_benchmark_config_arguments(fileParams)

        return fileParams

    def set_locals(self):
        """ Functionality to set variables specific for the benchmark
            - required: set of required parameters for the benchmark.
            - additional_definitions: list of dictionaries describing \
                the additional parameters for the benchmark.
        """

        pass

    def check_required_exists(self, gparam):
        """Functionality to verify that the required
           model parameters have been specified.
        """

        key_set = set(gparam.keys())
        intersect_set = key_set.intersection(self.required)
        diff_set = self.required.difference(intersect_set)

        if (len(diff_set) > 0):
            raise Exception(
                'ERROR ! Required parameters are not specified.  These required parameters have not been initialized: ' + str(sorted(diff_set)) + '... Exiting')


def keras_default_config():
    """Defines parameters that intervine in different functions using the keras defaults.
        This helps to keep consistency in parameters between frameworks.
    """

    kerasDefaults = {}

    # Optimizers
    # kerasDefaults['clipnorm']=?               # Maximum norm to clip all parameter gradients
    # kerasDefaults['clipvalue']=?              # Maximum (minimum=-max) value to clip all parameter gradients
    kerasDefaults['decay_lr'] = 0.              # Learning rate decay over each update
    kerasDefaults['epsilon'] = 1e-8             # Factor to avoid divide by zero (fuzz factor)
    kerasDefaults['rho'] = 0.9                  # Decay parameter in some optmizer updates (rmsprop, adadelta)
    kerasDefaults['momentum_sgd'] = 0.          # Momentum for parameter update in sgd optimizer
    kerasDefaults['nesterov_sgd'] = False       # Whether to apply Nesterov momentum in sgd optimizer
    kerasDefaults['beta_1'] = 0.9               # Parameter in some optmizer updates (adam, adamax, nadam)
    kerasDefaults['beta_2'] = 0.999             # Parameter in some optmizer updates (adam, adamax, nadam)
    kerasDefaults['decay_schedule_lr'] = 0.004  # Parameter for nadam optmizer

    # Initializers
    kerasDefaults['minval_uniform'] = -0.05   # Lower bound of the range of random values to generate
    kerasDefaults['maxval_uniform'] = 0.05    # Upper bound of the range of random values to generate
    kerasDefaults['mean_normal'] = 0.         # Mean of the random values to generate
    kerasDefaults['stddev_normal'] = 0.05     # Standard deviation of the random values to generate

    return kerasDefaults<|MERGE_RESOLUTION|>--- conflicted
+++ resolved
@@ -475,15 +475,8 @@
                         help="overrides the number of validation samples if set to nonzero")
 
     # Backend configuration
-<<<<<<< HEAD
-    parser.add_argument("--gpus", nargs="*",
-                        default=argparse.SUPPRESS,
-                        #default=[0],
-                        type=int,
-=======
     parser.add_argument("--gpus", nargs='+', type=int,
                         default=argparse.SUPPRESS,
->>>>>>> c1964414
                         help="set IDs of GPUs to use")
 
     # profiling flags
@@ -492,30 +485,6 @@
                         help="Turn profiling on or off")
 
     # cyclic learning rate
-<<<<<<< HEAD
-    parser.add_argument("--clr_flag", 
-                        default=argparse.SUPPRESS,
-                        #default=None, 
-                        type=str2bool, 
-                        help="CLR flag (boolean)")
-    parser.add_argument("--clr_mode", 
-                        default=argparse.SUPPRESS,
-                        #default=None, 
-                        type=str, choices=['trng1', 'trng2', 'exp'], 
-                        help="CLR mode (default: trng1)")
-    parser.add_argument("--clr_base_lr", type=float, 
-                        default=argparse.SUPPRESS,
-                        #default=1e-4, 
-                        help="Base lr for cycle lr.")
-    parser.add_argument("--clr_max_lr", type=float, 
-                        default=argparse.SUPPRESS,
-                        #default=1e-3, 
-                        help="Max lr for cycle lr.")
-    parser.add_argument("--clr_gamma", type=float, 
-                        default=argparse.SUPPRESS,
-                        #default=0.999994, 
-                        help="Gamma parameter for learning cycle LR.")
-=======
     parser.add_argument("--clr_flag", default=argparse.SUPPRESS, type=str2bool, help="CLR flag (boolean)")
     parser.add_argument("--clr_mode", default=argparse.SUPPRESS, type=str, choices=['trng1', 'trng2', 'exp'],
                         help="CLR mode (default: trng1)")
@@ -528,7 +497,6 @@
 
     # build these from definitions
     # parser = ckpt_parser(parser)
->>>>>>> c1964414
 
     return parser
 
@@ -765,6 +733,7 @@
                 # if not k in fileParams:
                 if k not in fileParams:
                     fileParams[k] = eval(v)
+
         fileParams = self.format_benchmark_config_arguments(fileParams)
 
         return fileParams
