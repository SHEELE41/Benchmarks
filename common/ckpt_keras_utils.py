"""
CKPT KERAS UTILS

CANDLE checkpoint/restart utilities for Keras

Hyperparameters that affect CANDLE checkpoint/restart:

ckpt_restart_mode :  "off" | "auto" | "required"
    If 'auto' or 'required', automatically try to restart from most recent
    (highest epoch) model.h5.
    'required' will fail if a model cannot be found.
    Default: "auto"

ckpt_save_best : boolean
    If True, save whenever save_best_metric has improved.
    Default: True

ckpt_save_best_metric : string
    Required when ckpt_save_best=True, else unused.
    The metric in logs.model to track for improvement.
    Default: "val_loss"

ckpt_skip_epochs : integer
    Number of initial epochs to skip before writing checkpoints
    Default: 0

ckpt_save_interval: integer
    Save whenever epoch % save_interval == 0.
    Set save_interval=0 to disable these checkpoints (save nothing).
    Default: 1 (save everything)

ckpt_checksum : boolean
    If True, compute a checksum for the model
    and store it in the JSON.
    Also, confirm checksum at restart time.
    Default: False

ckpt_keep_mode : string
    "linear" or "exponential" (NYI)
    Default: "linear"

ckpt_keep_limit: integer GZ
    Maximal number of checkpoints to keep.
    This can be set lower to reduce disk usage.
    Default: 1000000

ckpt_directory: string
    The top directory to use.
    Default: "./save"
    Typical user values:
    "/tmp/user/ckpts": I.e. I am going to move these myself.
    "/other-fs/user/ckpts": I.e. My working FS is different from the FS
                            I want to use for checkpoints.

ckpt_metadata : string
    Arbitrary string to add to the JSON file regarding
    job ID, hardware location, etc.
    May be None or an empty string.
    Default: None

Usage:

  Add before training:

    initial_epoch = 0
    J = candle.restart(gParameters, model)
    if J is not None:
        initial_epoch = J['epoch']

  Set up a callback for checkpoints:

    ckpt = candle.CandleCheckpointCallback(gParameters)
    history = model.fit(epochs=gParameters['epochs'],
                        initial_epoch=initial_epoch,
                        ...
                        callbacks=[... , ckpt])

  Optionally, log a final report:

    ckpt.report_final()

Controlling restart:

Most restart control options are in gParameters.

Normally, restart() looks at the soft link ckpts/last,
which should point to a good ckpt directory number in epochs/*
and restarts from there.

To roll back, simply re-link ckpts/last to point to
a different directory number in epochs/* .
Any later epochs will simply be overwritten
(and a debug message will be reported).

If ckpts/last is missing or a broken link,
restart() will start from scratch.

Keep policy:

The ckpt_keep settings only apply to the current run.
Checkpoints from prior runs will never be deleted by clean().
You may simply remove any of them.
Normally you will not want to remove the one pointed to by ckpts/last,
but if you do, restart() will simply start from scratch.

Logging:

A log of ckpt operations is in ckpt_directory/ckpt.log

"""

import json
import os
import shutil
import time

from pathlib import PosixPath

from helper_utils import set_up_logger, str2bool
from tensorflow.keras.models import Model
from tensorflow.keras.callbacks import Callback, ModelCheckpoint


class MultiGPUCheckpoint(ModelCheckpoint):

    def set_model(self, model):
        if isinstance(model.layers[-2], Model):
            self.model = model.layers[-2]
        else:
            self.model = model


class ParamRequired:
    """ Indicates that the user params must contain this key """
    pass


class CandleCheckpointCallback(Callback):

    """
    Keras Callback for CANDLE-compliant Benchmarks to use for checkpointing
    Creates a JSON file alongside the weights and optimizer checkpoints
    that includes important metadata, particularly for restarting and
    tracking complex workflows.
    """

    def __init__(self, gParameters, logger="DEFAULT", verbose=True):
        """
        Parameters
        ----------
            logger : Logger
                The logger to use.
                May be None to disable or "DEFAULT" to use the default.
            verbose : boolean
                If True, more verbose logging
                Passed to default_utils.set_up_logger(verbose) for this logger
        """
        self.logger = logger
        if self.logger == "DEFAULT":
            import logging
            self.logger = logging.getLogger("CandleCheckpointCallback")
            set_up_logger("save/ckpt.log", self.logger, verbose=verbose,
                          fmt_line="%(asctime)s CandleCheckpoint: %(message)s")
        self.scan_params(gParameters)
        # List of epoch integers this instance has written.
        # Sorted from smallest to largest.
        self.epochs = []
        # The best epoch wrt metric.  Do not delete this!
        self.epoch_best = 0
        self.report_initial()

    def report_initial(self):
        """ Simply report that we are ready to run """
        self.info("Callback initialized.")
        if self.metadata is not None:
            self.info("metadata='%s'" % self.metadata)
        if self.save_best:
            self.info("save_best_metric='%s'" % self.save_best_metric)
        self.info("PWD: " + os.getcwd())
        self.info("ckpt_directory: %s" %
                  PosixPath(self.ckpt_directory).resolve())

    def scan_params(self, gParameters):
        """ Simply translate gParameters into instance fields """
        self.epoch_max = param(gParameters, "epochs",
                               ParamRequired(), ParamType.INTEGER_NN)
        self.skip_epochs = param(gParameters, "ckpt_skip_epochs",
                                 0, ParamType.INTEGER_NN)
        self.ckpt_directory = param(gParameters, "ckpt_directory",
                                    "./save", ParamType.STRING)
        self.save_best = param(gParameters, "ckpt_save_best",
                               True, ParamType.BOOLEAN)
        self.save_best_metric = param(gParameters, "ckpt_save_best_metric",
                                      None, ParamType.STRING)
        self.best_metric_last = param(gParameters, "ckpt_best_metric_last",
                                      None, ParamType.FLOAT)
        if self.best_metric_last is None:
            import math
            self.best_metric_last = math.inf
        self.save_interval = param(gParameters, "ckpt_save_interval",
                                   1, ParamType.INTEGER_NN)
        self.save_weights_only = param(gParameters, "ckpt_save_weights_only",
                                       True, ParamType.BOOLEAN)
        self.checksum_enabled = param(gParameters, "ckpt_checksum",
                                      False, ParamType.BOOLEAN)
        self.keep_mode = param(gParameters, "ckpt_keep_mode",
                               "linear", ParamType.STRING,
                               allowed=[None, "all", "linear"])
        self.keep_limit = param(gParameters, "ckpt_keep_limit",
                                1000000, ParamType.INTEGER_GZ)
        self.metadata = param(gParameters, "metadata",
                              None, ParamType.STRING)
        self.timestamp_last = param(gParameters, "ckpt_timestamp_last",
                                    None, ParamType.STRING)
        self.cwd = os.getcwd()

    def on_epoch_end(self, epoch, logs=None):
        """
        Note: We immediately increment epoch
        from index-from-0 to index-from-1
        to match the TensorFlow output.
        Normally, ckpts/best is the best saved state,
              and ckpts/last is the last saved state.
        Procedure:
        1. Write current state to ckpts/work
        2. Rename ckpts/work to ckpts/epoch/NNN
        3. If best, link ckpts/best to ckpts/epoch/NNN
        4. Link ckpts/last to ckpts/epoch/NNN
        5. Clean up old ckpts according to keep policy
        """

        epoch += 1

<<<<<<< HEAD
        dir_root   = PosixPath(self.ckpt_directory).resolve()
        dir_work   = dir_root / "ckpts/work"
        dir_best   = dir_root / "ckpts/best"  # a soft link
        dir_last   = dir_root / "ckpts/last"  # a soft link
        dir_epochs = dir_root / "ckpts/epochs"
        dir_this   = dir_epochs / ("%03i" % epoch)
=======
        dir_root = PosixPath(self.ckpt_directory).resolve()
        dir_work = dir_root / "ckpts/work"
        dir_best = dir_root / "ckpts/best"  # a soft link
        dir_last = dir_root / "ckpts/last"  # a soft link
        dir_epochs = dir_root / "ckpts/epochs"
        dir_this = dir_epochs / ("%03i" % epoch)
>>>>>>> 7c2fbe26

        if not self.save_check(logs, epoch):
            return
        if os.path.exists(dir_this):
            self.debug("remove:  '%s'" % self.relpath(dir_this))
            shutil.rmtree(dir_this)
        os.makedirs(dir_epochs, exist_ok=True)
        os.makedirs(dir_work, exist_ok=True)
        self.write_model(dir_work, epoch)
        self.debug("rename:  '%s' -> '%s'" %
                   (self.relpath(dir_work), self.relpath(dir_this)))
        os.rename(dir_work, dir_this)
        self.epochs.append(epoch)
        if self.epoch_best == epoch:
            self.symlink(dir_this, dir_best)
        self.symlink(dir_this, dir_last)
        self.clean(epoch)

    def save_check(self, logs, epoch):
        """
        Make sure we want to save this epoch based on the
        model metrics in given logs
        Also updates epoch_best if appropriate
        """
        # skip early epochs to improve speed
        if epoch < self.skip_epochs:
            self.debug("model saving disabled until epoch %d" %
                       self.skip_epochs)
            return False
        # Do this first- it may set epoch_best:
        if self.save_check_best(logs, epoch):
            # The model improved- save!
            self.epoch_best = epoch
            return True
        if epoch == self.epoch_max:
            self.info("writing final epoch %i ..." % epoch)
            return True  # Final epoch - save!
        if self.save_interval != 0 and epoch % self.save_interval == 0:
            return True  # We are on the save_interval: save!
        # else- not saving:
        self.debug("not writing this epoch.")
        return False

    def save_check_best(self, logs, epoch):
        if not self.save_best:
            return False
        if self.save_best_metric not in logs.keys():
            raise Exception(("CandleCheckpointCallback: "
                             + "save_best_metric='%s' "
                             + "not in list of model metrics: %s") %
                            (self.save_best_metric, str(logs.keys())))

        # Known metrics and direction of progress
        known_metrics = {"loss": "-",
                         "accuracy": "+",
                         "val_loss": "-",
                         "val_accuracy": "+",
                         "lr": "-"}

        if self.save_best_metric not in known_metrics.keys():
            raise Exception(("CandleCheckpointCallback: "
                             + "save_best_metric='%s' "
                             + "not in list of known_metrics: %s") %
                            (self.save_best_metric,
                             str(known_metrics.keys())))

        # Logging:
        if logs[self.save_best_metric] < self.best_metric_last:
            symbol = "<"
        elif logs[self.save_best_metric] > self.best_metric_last:
            symbol = ">"
        else:
            symbol = "="
        self.debug("metrics: %s: current=%f %s last=%f" %
                   (self.save_best_metric,
                    logs[self.save_best_metric],
                    symbol, self.best_metric_last))

        # Check for improvement:
        improved = False  # did the metric improve this epoch?
        if known_metrics[self.save_best_metric] == "-":
            if logs[self.save_best_metric] < self.best_metric_last:
                improved = True
        elif known_metrics[self.save_best_metric] == "+":
            if logs[self.save_best_metric] > self.best_metric_last:
                improved = True
        else:
            assert(False)
        if improved:
            self.best_metric_last = logs[self.save_best_metric]
            self.epoch_best = epoch
            return True
        return False

    def write_model(self, dir_work, epoch):
        """
        Do the I/O, report stats
        dir_work: A PosixPath
        """
        model_file = dir_work / "model.h5"
        self.debug("writing model to: '%s'" % self.relpath(model_file))
        start = time.time()
        # TODO: Implement save_weights_only
        self.model.save(model_file)  # save_format="h5"
        stop = time.time()
        duration = stop - start
        stats = os.stat(model_file)
        MB = stats.st_size / (1024 * 1024)
        rate = MB / duration
        self.debug("model wrote: %0.3f MB in %0.3f seconds (%0.2f MB/s)." %
                   (MB, duration, rate))
        self.checksum(dir_work)
        self.write_json(dir_work / "ckpt-info.json", epoch)

    def checksum(self, dir_work):
        """
        Simple checksum dispatch
        dir_work: A PosixPath
        """
        if self.checksum_enabled:
            self.cksum_model = checksum_file(self.logger,
                                             dir_work / "model.h5")
        else:
            self.cksum_model = "__DISABLED__"

    def write_json(self, jsonfile, epoch):
        from datetime import datetime
        now = datetime.now()
        D = {}
        D["epoch"] = epoch
        D["save_best_metric"] = self.save_best_metric
        D["best_metric_last"] = self.best_metric_last
        D["model_file"] = "model.h5"
        D["checksum"] = self.cksum_model
        D["timestamp"] = now.strftime("%Y-%m-%d %H:%M:%S")
        if self.timestamp_last is None:
            time_elapsed = "__FIRST__"
        else:
            time_elapsed = (now - self.timestamp_last).total_seconds()
        self.timestamp_last = now
        D["time_elapsed"] = time_elapsed
        D["metadata"] = self.metadata
        with open(jsonfile, "w") as fp:
            json.dump(D, fp)
            fp.write("\n")

    def clean(self, epoch_now):
        """
        Clean old epoch directories
              in accordance with ckpt_keep policies.
        Return number of checkpoints kept and deleted
        """
        deleted = 0
        kept = 0
        # Consider most recent epochs first:
        for epoch in reversed(self.epochs):
            self.debug('checking %s' % epoch)
            if not self.keep(epoch, epoch_now, kept):
                deleted += 1
                self.delete(epoch)
                self.debug('deleted')
            else:
                kept += 1
                self.debug('kept %s' % kept)
        return (kept, deleted)

    def keep(self, epoch, epoch_now, kept):
        """
        kept: Number of epochs already kept
        return True if we are keeping this epoch
        """
        if epoch == epoch_now:
            # We just wrote this!
            self.debug('latest')
            return True
        if self.epoch_best == epoch:
            # This is the best epoch
            self.debug('best')
            return True
        if kept < self.keep_limit:
            self.debug('< limit %s' % self.keep_limit)
            return True
        # No reason to keep this: delete it:
        return False

    def delete(self, epoch):
        dir_old = "save/ckpts/epochs/%03i" % epoch
        if os.path.exists(dir_old):
            self.debug("removing: '%s'" % dir_old)
            shutil.rmtree(dir_old)
        else:
            self.info("checkpoint for epoch=%i disappeared!" %
                      epoch)
        self.epochs.remove(epoch)

    def symlink(self, src, dst):
        """ Like os.symlink, but overwrites dst and logs """
        self.debug("linking: '%s' -> '%s'" %
                   (self.relpath(dst), self.relpath(src)))
        if os.path.lexists(dst):
            os.remove(dst)
        os.symlink(src, dst)

    def relpath(self, p):
        return p.relative_to(self.cwd)

    def info(self, message):
        if self.logger is not None:
            self.logger.info(message)

    def debug(self, message):
        if self.logger is not None:
            self.logger.debug(message)

    def on_train_end(self, logs=None):
        self.report_final()

    def report_final(self):
        self.info("checkpoints kept: %i" %
                  len(self.epochs))
        self.info("checkpoints list: %s" %
                  str(self.epochs))


def restart(gParameters, model, verbose=True):
    """
    Possibly restarts model from CheckpointCallback according to given
    settings and the ckpt-info.json

    return
           The JSON dict if the restart happened or
           None if the restart did not happen.
    """
    import logging
    logger = logging.getLogger("Candle.restart")
    directory = param(gParameters, "ckpt_directory", "./save")
    set_up_logger(directory + "/ckpt.log", logger,
                  verbose=verbose,
                  fmt_line="%(asctime)s CANDLE restart(): %(message)s")

    param_ckpt_mode = param(gParameters, "ckpt_restart_mode", "auto",
                            allowed=["off", "auto", "required"])
    if param_ckpt_mode == "off":
        return None

    dir_last = "save/ckpts/last"
    model_file = dir_last + "/model.h5"
    if not os.path.exists(model_file):
        if param_ckpt_mode == "required":
            raise Exception("ckpt_mode=='required' but no checkpoint"
                            + "could be found!")
        # We must be under AUTO - proceed without restart
        assert param_ckpt_mode == "auto"
        return None
    logger.info("restarting: %s", model_file)
    result = restart_json(gParameters, logger, dir_last)
    logger.info("restarting: epoch=%i timestamp=%s",
                result["epoch"], result["timestamp"])
    start = time.time()
    stats = os.stat(model_file)
    MB = stats.st_size / (1024 * 1024)
    model.load_weights(model_file)
    stop = time.time()
    duration = stop - start
    rate = MB / duration
    logger.info("model read:  %0.3f MB in %0.3f seconds (%0.2f MB/s).",
                MB, duration, rate)
    return result


def restart_json(gParameters, logger, directory):
    json_file = directory + "/ckpt-info.json"
    if not os.path.exists(json_file):
        msg = "restart_json(): in: %s model exists but not json!" % \
              directory
        logger.info(msg)
        if not disabled(gParameters, "require_json"):
            raise Exception(msg)
    with open(json_file) as fp:
        J = json.load(fp)
    # print(str(J))
    logger.debug("ckpt-info.json contains:")
    logger.debug(json.dumps(J, indent=2))
    if param(gParameters, "ckpt_checksum", False, ParamType.BOOLEAN):
        checksum = checksum_file(logger, directory + "/model.h5")
        if checksum != J["checksum"]:
            raise Exception("checksum mismatch! directory: " %
                            directory)

    return J


from enum import Enum, unique, auto


@unique
class ParamType(Enum):
    """ Possible gParameters types """
    STRING = auto()
    BOOLEAN = auto()
    INTEGER = auto()
    # integer: non-negative
    INTEGER_NN = auto()
    # integer: greater-than-zero
    INTEGER_GZ = auto()
    FLOAT = auto()
    FLOAT_NN = auto()


def enabled(gParameters, key):
    """ Is this parameter set to True? """
    return key in gParameters and gParameters[key]


def disabled(gParameters, key):
    """ Is this parameter set to False? """
    return key in gParameters and not gParameters[key]


def param(gParameters, key, dflt,
          type_=ParamType.STRING, allowed=None):
    """ Pull key from parameters with type checks and conversions """
    if key in gParameters:
        result = gParameters[key]
    else:
        if isinstance(dflt, ParamRequired):
            raise Exception("param key must be provided: '%s'" % key)
        result = dflt
    result = param_type_check(key, result, type_)
    param_allowed(key, result, allowed)
    return result


def param_type_check(key, value, type_):
    """
    Check that value is convertable to given type:
          if not, raise TypeError
    Return the value as converted to given type
    """
    if value is None:
        return value
    if type_ is ParamType.STRING:
        return str(value)
    if type_ is ParamType.BOOLEAN:
        return param_type_check_bool(key, value)
    if type_ is ParamType.INTEGER or \
       type_ is ParamType.INTEGER_NN or \
       type_ is ParamType.INTEGER_GZ:
        return param_type_check_int(key, value, type_)
    if type_ is ParamType.FLOAT or \
       type_ is ParamType.FLOAT_NN:
        return param_type_check_float(key, value, type_)
    raise ValueError("param_type_check(): unknown type: '%s'" %
                     str(type_))


def param_type_check_bool(key, value):
    if isinstance(value, bool):
        return value
    try:
        v = str2bool(value)
<<<<<<< HEAD
    except TypeError:
=======
    except Exception:
>>>>>>> 7c2fbe26
        raise TypeError("parameter: '%s' is '%s' but must be a %s" %
                        key, str(value), str(ParamType.BOOLEAN))
    return v


def param_type_check_int(key, value, type_):
    if isinstance(value, int):
        result = value
    else:
        try:
            result = int(value)
<<<<<<< HEAD
        except TypeError:
=======
        except Exception:
>>>>>>> 7c2fbe26
            raise TypeError("parameter: '%s' is '%s' but must be a %s" %
                            (key, str(value), str(type_)))
    if type_ == ParamType.INTEGER_NN:
        if result < 0:
            raise TypeError(("parameter: '%s' is '%s' "
                             + "but must be non-negative") %
                            (key, str(value)))
    if type_ == ParamType.INTEGER_GZ:
        if result <= 0:
            raise TypeError(("parameter: '%s' is '%s' "
                             + "but must be greater-than-zero") %
                            (key, str(value)))
    return result


def param_type_check_float(key, value, type_):
    if isinstance(value, float):
        result = value
    else:
        try:
            result = float(value)
<<<<<<< HEAD
        except TypeError:
=======
        except Exception:
>>>>>>> 7c2fbe26
            raise TypeError("parameter: '%s' is '%s' but must be a %s" %
                            (key, str(value), str(type_)))
    if type_ == ParamType.FLOAT_NN:
        if result < 0:
            raise TypeError(("parameter: '%s' is '%s' "
                             + "but must be non-negative") %
                            (key, str(value)))
    return result


def checksum_file(logger, filename):
    """ Read file, compute checksum, return it as a string. """
    import zlib
    start = time.time()
    chunk_size = 10 * 1024 * 1024
    total = 0
    with open(filename, "rb") as fp:
        checksum = 0
        while True:
            chunk = fp.read(chunk_size)
            if not chunk:
                break
            total += len(chunk)
            checksum = zlib.crc32(chunk, checksum)
    stop = time.time()
    MB = total / (1024 * 1024)
    duration = stop - start
    rate = MB / duration
    logger.info("checksummed: %0.3f MB in %.3f seconds (%.2f MB/s)." %
                (MB, duration, rate))
    return str(checksum)


def param_allowed(key, value, allowed):
    """
    Check that the value is in the list of allowed values
    If allowed is None, there is no check, simply success
    """
    if allowed is None:
        return
    if value not in allowed:
        raise ValueError(("hyperparameter '%s'='%s' is not in the "
<<<<<<< HEAD
                         + "list of allowed values: %s") %
=======
                          + "list of allowed values: %s") %
>>>>>>> 7c2fbe26
                         (key, value, str(allowed)))


def ckpt_parser(parser):
    # global
    parser.add_argument("--ckpt_restart_mode", type=str,
                        default='auto',
                        choices=['off', 'auto', 'required'],
                        help="Mode to restart from a saved checkpoint file, "
                             + "choices are 'off', 'auto', 'required'")
    parser.add_argument("--ckpt_checksum", type=str2bool,
                        default=False,
                        help="Checksum the restart file after read+write")
    parser.add_argument("--ckpt_skip_epochs", type=int,
                        default=0,
                        help="Number of epochs to skip before saving epochs")
    parser.add_argument("--ckpt_directory", type=str,
                        default='./save',
                        help="Base directory in which to save checkpoints")
    # saving
    parser.add_argument("--ckpt_save_best", type=str2bool,
                        default=True,
                        help="Toggle saving best model")
    parser.add_argument("--ckpt_save_best_metric", type=str,
                        default="val_loss",
                        help="Metric for determining when to save best model")
    parser.add_argument("--ckpt_save_weights_only", type=str2bool,
                        default=False,
                        help="Toggle saving only weights (not optimizer) (NYI)")
    parser.add_argument("--ckpt_save_interval", type=int,
                        default=1,
                        help="Interval to save checkpoints")
    # keeping
    parser.add_argument("--ckpt_keep_mode",
                        choices=['linear', 'exponential'],
                        help="Checkpoint saving mode. "
                             + "choices are 'linear' or 'exponential' ")
    parser.add_argument("--ckpt_keep_limit", type=int,
                        default=1000000,
                        help="Limit checkpoints to keep")

    return parser


def ckpt_defs(defs):
    # defs is an existing list
    # global
    new_defs = [
        {'name': 'ckpt_restart_mode',
            'type': str,
            'default': 'auto',
            'choices': ['off', 'auto', 'required'],
            'help': 'Mode to restart from a saved checkpoint file'},
        {'name': 'ckpt_checksum', 'type': str2bool,
            'default': False,
            'help': 'Checksum the restart file after read+write'},
        {'name': 'ckpt_skip_epochs', 'type': int,
            'default': 0,
            'help': 'Number of epochs to skip before saving epochs'},
        {'name': 'ckpt_directory', 'type': str,
            'default': './save',
            'help': 'Base directory in which to save checkpoints'},
        # saving
        {'name': 'ckpt_save_best',
            'type': str2bool,
            'default': True,
            'help': 'Toggle saving best model'},
        {'name': 'ckpt_save_best_metric',
            'type': str,
            'default': 'val_loss',
            'help': 'Metric for determining when to save best model'},
        {'name': 'ckpt_save_weights_only', 'type': str2bool,
            'default': False,
            'help': 'Toggle saving only weights (not optimizer) (NYI)'},
        {'name': 'ckpt_save_interval',
            'type': int,
            'default': 1,
            'help': 'Interval to save checkpoints'},
        # keeping
        {'name': 'ckpt_keep_mode',
            'choices': ['linear', 'exponential'],
            'help': 'Checkpoint saving mode. '
            + "choices are 'linear' or 'exponential' "},
        {'name': 'ckpt_keep_limit',
            'type': int,
            'default': 1000000,
            'help': 'Limit checkpoints to keep'}
    ]

    defs = defs + new_defs

    return defs<|MERGE_RESOLUTION|>--- conflicted
+++ resolved
@@ -231,21 +231,12 @@
 
         epoch += 1
 
-<<<<<<< HEAD
-        dir_root   = PosixPath(self.ckpt_directory).resolve()
-        dir_work   = dir_root / "ckpts/work"
-        dir_best   = dir_root / "ckpts/best"  # a soft link
-        dir_last   = dir_root / "ckpts/last"  # a soft link
-        dir_epochs = dir_root / "ckpts/epochs"
-        dir_this   = dir_epochs / ("%03i" % epoch)
-=======
         dir_root = PosixPath(self.ckpt_directory).resolve()
         dir_work = dir_root / "ckpts/work"
         dir_best = dir_root / "ckpts/best"  # a soft link
         dir_last = dir_root / "ckpts/last"  # a soft link
         dir_epochs = dir_root / "ckpts/epochs"
         dir_this = dir_epochs / ("%03i" % epoch)
->>>>>>> 7c2fbe26
 
         if not self.save_check(logs, epoch):
             return
@@ -607,11 +598,7 @@
         return value
     try:
         v = str2bool(value)
-<<<<<<< HEAD
     except TypeError:
-=======
-    except Exception:
->>>>>>> 7c2fbe26
         raise TypeError("parameter: '%s' is '%s' but must be a %s" %
                         key, str(value), str(ParamType.BOOLEAN))
     return v
@@ -623,11 +610,7 @@
     else:
         try:
             result = int(value)
-<<<<<<< HEAD
         except TypeError:
-=======
-        except Exception:
->>>>>>> 7c2fbe26
             raise TypeError("parameter: '%s' is '%s' but must be a %s" %
                             (key, str(value), str(type_)))
     if type_ == ParamType.INTEGER_NN:
@@ -649,11 +632,7 @@
     else:
         try:
             result = float(value)
-<<<<<<< HEAD
         except TypeError:
-=======
-        except Exception:
->>>>>>> 7c2fbe26
             raise TypeError("parameter: '%s' is '%s' but must be a %s" %
                             (key, str(value), str(type_)))
     if type_ == ParamType.FLOAT_NN:
@@ -696,11 +675,7 @@
         return
     if value not in allowed:
         raise ValueError(("hyperparameter '%s'='%s' is not in the "
-<<<<<<< HEAD
-                         + "list of allowed values: %s") %
-=======
                           + "list of allowed values: %s") %
->>>>>>> 7c2fbe26
                          (key, value, str(allowed)))
 
 
