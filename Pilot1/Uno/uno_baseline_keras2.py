--- conflicted
+++ resolved
@@ -8,10 +8,6 @@
 import numpy as np
 import pandas as pd
 
-<<<<<<< HEAD
-#import tensorflow.keras as keras
-=======
->>>>>>> 7c2fbe26
 from tensorflow import keras
 from tensorflow.keras import backend as K
 from tensorflow.keras import optimizers
