#! /usr/bin/env python

from __future__ import division, print_function

import logging
import os
import random

import numpy as np
import pandas as pd

import keras
from keras import backend as K
from keras import optimizers
from keras.models import Model
from keras.layers import Input, Dense, Dropout
from keras.callbacks import Callback, ModelCheckpoint, ReduceLROnPlateau, LearningRateScheduler, TensorBoard
from sklearn.metrics import r2_score, mean_squared_error, mean_absolute_error
from scipy.stats.stats import pearsonr

# For non-interactive plotting
import matplotlib as mpl
import matplotlib.pyplot as plt

import uno as benchmark
import candle

import uno_data
from uno_data import CombinedDataLoader, CombinedDataGenerator, DataFeeder


mpl.use('Agg')
logger = logging.getLogger(__name__)
os.environ['TF_CPP_MIN_LOG_LEVEL'] = '3'


def set_seed(seed):
    os.environ['PYTHONHASHSEED'] = '0'
    np.random.seed(seed)

    random.seed(seed)

    if K.backend() == 'tensorflow':
        import tensorflow as tf
        tf.set_random_seed(seed)
        candle.set_parallelism_threads()


def verify_path(path):
    folder = os.path.dirname(path)
    if folder and not os.path.exists(folder):
        os.makedirs(folder)


def set_up_logger(logfile, verbose):
    verify_path(logfile)
    fh = logging.FileHandler(logfile)
    fh.setFormatter(logging.Formatter("[%(asctime)s %(process)d] %(message)s", datefmt="%Y-%m-%d %H:%M:%S"))
    fh.setLevel(logging.DEBUG)

    sh = logging.StreamHandler()
    sh.setFormatter(logging.Formatter(''))
    sh.setLevel(logging.DEBUG if verbose else logging.INFO)

    for log in [logger, uno_data.logger]:
        log.setLevel(logging.DEBUG)
        log.addHandler(fh)
        log.addHandler(sh)


def extension_from_parameters(args):
    """Construct string for saving model with annotation of parameters"""
    ext = ''
    ext += '.A={}'.format(args.activation)
    ext += '.B={}'.format(args.batch_size)
    ext += '.E={}'.format(args.epochs)
    ext += '.O={}'.format(args.optimizer)
    # ext += '.LEN={}'.format(args.maxlen)
    ext += '.LR={}'.format(args.learning_rate)
    ext += '.CF={}'.format(''.join([x[0] for x in sorted(args.cell_features)]))
    ext += '.DF={}'.format(''.join([x[0] for x in sorted(args.drug_features)]))
    if args.feature_subsample > 0:
        ext += '.FS={}'.format(args.feature_subsample)
    if args.drop > 0:
        ext += '.DR={}'.format(args.drop)
    if args.warmup_lr:
        ext += '.wu_lr'
    if args.reduce_lr:
        ext += '.re_lr'
    if args.residual:
        ext += '.res'
    if args.use_landmark_genes:
        ext += '.L1000'
    if args.no_gen:
        ext += '.ng'
    for i, n in enumerate(args.dense):
        if n > 0:
            ext += '.D{}={}'.format(i + 1, n)
    if args.dense_feature_layers != args.dense:
        for i, n in enumerate(args.dense):
            if n > 0:
                ext += '.FD{}={}'.format(i + 1, n)

    return ext


def discretize(y, bins=5):
    percentiles = [100 / bins * (i + 1) for i in range(bins - 1)]
    thresholds = [np.percentile(y, x) for x in percentiles]
    classes = np.digitize(y, thresholds)
    return classes


def r2(y_true, y_pred):
    SS_res = K.sum(K.square(y_true - y_pred))
    SS_tot = K.sum(K.square(y_true - K.mean(y_true)))
    return (1 - SS_res / (SS_tot + K.epsilon()))


def mae(y_true, y_pred):
    return keras.metrics.mean_absolute_error(y_true, y_pred)


def evaluate_prediction(y_true, y_pred):
    mse = mean_squared_error(y_true, y_pred)
    mae = mean_absolute_error(y_true, y_pred)
    r2 = r2_score(y_true, y_pred)
    corr, _ = pearsonr(y_true, y_pred)
    return {'mse': mse, 'mae': mae, 'r2': r2, 'corr': corr}


def log_evaluation(metric_outputs, description='Comparing y_true and y_pred:'):
    logger.info(description)
    for metric, value in metric_outputs.items():
        logger.info('  {}: {:.4f}'.format(metric, value))


#def plot_history(out, history, metric='loss', title=None):
#    title = title or 'model {}'.format(metric)
#    val_metric = 'val_{}'.format(metric)
#    plt.figure(figsize=(8, 6))
#    plt.plot(history.history[metric], marker='o')
#    plt.plot(history.history[val_metric], marker='d')
#    plt.title(title)
#    plt.ylabel(metric)
#    plt.xlabel('epoch')
#    plt.legend(['train_{}'.format(metric), 'val_{}'.format(metric)], loc='upper center')
#    png = '{}.plot.{}.png'.format(out, metric)
#    plt.savefig(png, bbox_inches='tight')
#

class LoggingCallback(Callback):
    def __init__(self, print_fcn=print):
        Callback.__init__(self)
        self.print_fcn = print_fcn

    def on_epoch_end(self, epoch, logs={}):
        msg = "[Epoch: %i] %s" % (epoch, ", ".join("%s: %f" % (k, v) for k, v in sorted(logs.items())))
        self.print_fcn(msg)


class PermanentDropout(Dropout):
    def __init__(self, rate, **kwargs):
        super(PermanentDropout, self).__init__(rate, **kwargs)
        self.uses_learning_phase = False

    def call(self, x, mask=None):
        if 0. < self.rate < 1.:
            noise_shape = self._get_noise_shape(x)
            x = K.dropout(x, self.rate, noise_shape)
        return x


class MultiGPUCheckpoint(ModelCheckpoint):

    def set_model(self, model):
        if isinstance(model.layers[-2], Model):
            self.model = model.layers[-2]
        else:
            self.model = model


def build_feature_model(input_shape, name='', dense_layers=[1000, 1000],
                        activation='relu', residual=False,
                        dropout_rate=0, permanent_dropout=True):
    x_input = Input(shape=input_shape)
    h = x_input
    for i, layer in enumerate(dense_layers):
        x = h
        h = Dense(layer, activation=activation)(h)
        if dropout_rate > 0:
            if permanent_dropout:
                h = PermanentDropout(dropout_rate)(h)
            else:
                h = Dropout(dropout_rate)(h)
        if residual:
            try:
                h = keras.layers.add([h, x])
            except ValueError:
                pass
    model = Model(x_input, h, name=name)
    return model


def build_model(loader, args, permanent_dropout=True, silent=False):
    input_models = {}
    dropout_rate = args.drop
    for fea_type, shape in loader.feature_shapes.items():
        base_type = fea_type.split('.')[0]
        if base_type in ['cell', 'drug']:
            box = build_feature_model(input_shape=shape, name=fea_type,
                                      dense_layers=args.dense_feature_layers,
                                      dropout_rate=dropout_rate, permanent_dropout=permanent_dropout)
            if not silent:
                logger.debug('Feature encoding submodel for %s:', fea_type)
                box.summary(print_fn=logger.debug)
            input_models[fea_type] = box

    inputs = []
    encoded_inputs = []
    for fea_name, fea_type in loader.input_features.items():
        shape = loader.feature_shapes[fea_type]
        fea_input = Input(shape, name='input.' + fea_name)
        inputs.append(fea_input)
        if fea_type in input_models:
            input_model = input_models[fea_type]
            encoded = input_model(fea_input)
        else:
            encoded = fea_input
        encoded_inputs.append(encoded)

    merged = keras.layers.concatenate(encoded_inputs)

    h = merged
    for i, layer in enumerate(args.dense):
        x = h
        h = Dense(layer, activation=args.activation)(h)
        if dropout_rate > 0:
            if permanent_dropout:
                h = PermanentDropout(dropout_rate)(h)
            else:
                h = Dropout(dropout_rate)(h)
        if args.residual:
            try:
                h = keras.layers.add([h, x])
            except ValueError:
                pass
    output = Dense(1)(h)

    return Model(inputs, output)


def initialize_parameters():

    # Build benchmark object
<<<<<<< HEAD
    #mymodel_common = candle.Benchmark(file_path,os.getenv("DEFAULT_PARAMS_FILE"),'keras',prog='myprog',desc='My model')
    unoBmk = benchmark.BenchmarkUno(benchmark.file_path, os.getenv("DEFAULT_PARAMS_FILE"), 'keras',
    prog='uno_baseline', desc='Build neural network based models to predict tumor response to single and paired drugs.')
    
=======
    unoBmk = benchmark.BenchmarkUno(benchmark.file_path, 'uno_default_model.txt', 'keras',
                                    prog='uno_baseline', desc='Build neural network based models to predict tumor response to single and paired drugs.')

>>>>>>> b150c5b0
    # Initialize parameters
    gParameters = candle.initialize_parameters(unoBmk)
    # benchmark.logger.info('Params: {}'.format(gParameters))

    return gParameters


class Struct:
    def __init__(self, **entries):
        self.__dict__.update(entries)


def run(params):
    args = Struct(**params)
    set_seed(args.rng_seed)
    ext = extension_from_parameters(args)
    verify_path(args.save_path)
    prefix = args.save_path + ext
    logfile = args.logfile if args.logfile else prefix+'.log'
    set_up_logger(logfile, args.verbose)
    logger.info('Params: {}'.format(params))

    if (len(args.gpus) > 0):
        import tensorflow as tf
        config = tf.ConfigProto()
        config.gpu_options.allow_growth = True
        config.gpu_options.visible_device_list = ",".join(map(str, args.gpus))
        K.set_session(tf.Session(config=config))

    loader = CombinedDataLoader(seed=args.rng_seed)
    loader.load(cache=args.cache,
                ncols=args.feature_subsample,
                agg_dose=args.agg_dose,
                cell_features=args.cell_features,
                drug_features=args.drug_features,
                drug_median_response_min=args.drug_median_response_min,
                drug_median_response_max=args.drug_median_response_max,
                use_landmark_genes=args.use_landmark_genes,
                use_filtered_genes=args.use_filtered_genes,
                cell_feature_subset_path=args.cell_feature_subset_path or args.feature_subset_path,
                drug_feature_subset_path=args.drug_feature_subset_path or args.feature_subset_path,
                preprocess_rnaseq=args.preprocess_rnaseq,
                single=args.single,
                train_sources=args.train_sources,
                test_sources=args.test_sources,
                embed_feature_source=not args.no_feature_source,
                encode_response_source=not args.no_response_source,
                )

    target = args.agg_dose or 'Growth'
    val_split = args.validation_split
    train_split = 1 - val_split

    if args.export_csv:
        fname = args.export_csv
        loader.partition_data(cv_folds=args.cv, train_split=train_split, val_split=val_split,
                              cell_types=args.cell_types, by_cell=args.by_cell, by_drug=args.by_drug,
                              cell_subset_path=args.cell_subset_path, drug_subset_path=args.drug_subset_path)
        train_gen = CombinedDataGenerator(loader, batch_size=args.batch_size, shuffle=args.shuffle)
        val_gen = CombinedDataGenerator(loader, partition='val', batch_size=args.batch_size, shuffle=args.shuffle)

        x_train_list, y_train = train_gen.get_slice(size=train_gen.size, dataframe=True, single=args.single)
        x_val_list, y_val = val_gen.get_slice(size=val_gen.size, dataframe=True, single=args.single)
        df_train = pd.concat([y_train] + x_train_list, axis=1)
        df_val = pd.concat([y_val] + x_val_list, axis=1)
        df = pd.concat([df_train, df_val]).reset_index(drop=True)
        if args.growth_bins > 1:
            df = uno_data.discretize(df, 'Growth', bins=args.growth_bins)
        df.to_csv(fname, sep='\t', index=False, float_format="%.3g")
        return

    if args.export_data:
        fname = args.export_data
        loader.partition_data(cv_folds=args.cv, train_split=train_split, val_split=val_split,
                              cell_types=args.cell_types, by_cell=args.by_cell, by_drug=args.by_drug,
                              cell_subset_path=args.cell_subset_path, drug_subset_path=args.drug_subset_path)
        train_gen = CombinedDataGenerator(loader, batch_size=args.batch_size, shuffle=args.shuffle)
        val_gen = CombinedDataGenerator(loader, partition='val', batch_size=args.batch_size, shuffle=args.shuffle)
        store = pd.HDFStore(fname, complevel=9, complib='blosc:snappy')

        config_min_itemsize = {'Sample': 30, 'Drug1': 10}
        if not args.single:
            config_min_itemsize['Drug2'] = 10

        for partition in ['train', 'val']:
            gen = train_gen if partition == 'train' else val_gen
            for i in range(gen.steps):
                x_list, y = gen.get_slice(size=args.batch_size, dataframe=True, single=args.single)

                for j, input_feature in enumerate(x_list):
                    input_feature.columns = [''] * len(input_feature.columns)
                    store.append('x_{}_{}'.format(partition, j), input_feature.astype('float32'), format='table', data_column=True)
                store.append('y_{}'.format(partition), y.astype({target: 'float32'}), format='table', data_column=True,
                             min_itemsize=config_min_itemsize)
                logger.info('Generating {} dataset. {} / {}'.format(partition, i, gen.steps))
        store.close()
        logger.info('Completed generating {}'.format(fname))
        return

    loader.partition_data(cv_folds=args.cv, train_split=train_split, val_split=val_split,
                          cell_types=args.cell_types, by_cell=args.by_cell, by_drug=args.by_drug,
                          cell_subset_path=args.cell_subset_path, drug_subset_path=args.drug_subset_path)

    model = build_model(loader, args)
    logger.info('Combined model:')
    model.summary(print_fn=logger.info)
    # plot_model(model, to_file=prefix+'.model.png', show_shapes=True)

    if args.cp:
        model_json = model.to_json()
        with open(prefix + '.model.json', 'w') as f:
            print(model_json, file=f)

    def warmup_scheduler(epoch):
        lr = args.learning_rate or base_lr * args.batch_size / 100
        if epoch <= 5:
            K.set_value(model.optimizer.lr, (base_lr * (5 - epoch) + lr * epoch) / 5)
        logger.debug('Epoch {}: lr={:.5g}'.format(epoch, K.get_value(model.optimizer.lr)))
        return K.get_value(model.optimizer.lr)

    df_pred_list = []

    cv_ext = ''
    cv = args.cv if args.cv > 1 else 1

    for fold in range(cv):
        if args.cv > 1:
            logger.info('Cross validation fold {}/{}:'.format(fold + 1, cv))
            cv_ext = '.cv{}'.format(fold + 1)

        if len(args.gpus) > 1:
            from keras.utils import multi_gpu_model
            gpu_count = len(args.gpus)
            model = multi_gpu_model(build_model(loader, args, silent=True), cpu_merge=False, gpus=gpu_count)
        else:
            model = build_model(loader, args, silent=True)

        optimizer = optimizers.deserialize({'class_name': args.optimizer, 'config': {}})
        base_lr = args.base_lr or K.get_value(optimizer.lr)
        if args.learning_rate:
            K.set_value(optimizer.lr, args.learning_rate)

        model.compile(loss=args.loss, optimizer=optimizer, metrics=[mae, r2])

        # calculate trainable and non-trainable params
        params.update(candle.compute_trainable_params(model))

        candle_monitor = candle.CandleRemoteMonitor(params=params)
        timeout_monitor = candle.TerminateOnTimeOut(params['timeout'])

        reduce_lr = ReduceLROnPlateau(monitor='val_loss', factor=0.5, patience=5, min_lr=0.00001)
        warmup_lr = LearningRateScheduler(warmup_scheduler)
        checkpointer = MultiGPUCheckpoint(prefix + cv_ext + '.model.h5', save_best_only=True)
        tensorboard = TensorBoard(log_dir="tb/{}{}{}".format(args.tb_prefix, ext, cv_ext))
        history_logger = LoggingCallback(logger.debug)

        callbacks = [candle_monitor, timeout_monitor, history_logger]
        if args.reduce_lr:
            callbacks.append(reduce_lr)
        if args.warmup_lr:
            callbacks.append(warmup_lr)
        if args.cp:
            callbacks.append(checkpointer)
        if args.tb:
            callbacks.append(tensorboard)

        if args.use_exported_data is not None:
            train_gen = DataFeeder(filename=args.use_exported_data, batch_size=args.batch_size, shuffle=args.shuffle, single=args.single, agg_dose=args.agg_dose)
            val_gen = DataFeeder(partition='val', filename=args.use_exported_data, batch_size=args.batch_size, shuffle=args.shuffle, single=args.single, agg_dose=args.agg_dose)
        else:
            train_gen = CombinedDataGenerator(loader, fold=fold, batch_size=args.batch_size, shuffle=args.shuffle)
            val_gen = CombinedDataGenerator(loader, partition='val', fold=fold, batch_size=args.batch_size, shuffle=args.shuffle)

        df_val = val_gen.get_response(copy=True)
        y_val = df_val[target].values
        y_shuf = np.random.permutation(y_val)
        log_evaluation(evaluate_prediction(y_val, y_shuf),
                       description='Between random pairs in y_val:')

        if args.no_gen:
            x_train_list, y_train = train_gen.get_slice(size=train_gen.size, single=args.single)
            x_val_list, y_val = val_gen.get_slice(size=val_gen.size, single=args.single)
            history = model.fit(x_train_list, y_train,
                                batch_size=args.batch_size,
                                epochs=args.epochs,
                                callbacks=callbacks,
                                validation_data=(x_val_list, y_val))
        else:
            logger.info('Data points per epoch: train = %d, val = %d', train_gen.size, val_gen.size)
            logger.info('Steps per epoch: train = %d, val = %d', train_gen.steps, val_gen.steps)
            history = model.fit_generator(train_gen, train_gen.steps,
                                          epochs=args.epochs,
                                          callbacks=callbacks,
                                          validation_data=val_gen,
                                          validation_steps=val_gen.steps)

        if args.no_gen:
            y_val_pred = model.predict(x_val_list, batch_size=args.batch_size)
        else:
            val_gen.reset()
            y_val_pred = model.predict_generator(val_gen, val_gen.steps + 1)
            y_val_pred = y_val_pred[:val_gen.size]

        y_val_pred = y_val_pred.flatten()

        scores = evaluate_prediction(y_val, y_val_pred)
        log_evaluation(scores)

        # df_val = df_val.assign(PredictedGrowth=y_val_pred, GrowthError=y_val_pred - y_val)
        df_val['Predicted' + target] = y_val_pred
        df_val[target + 'Error'] = y_val_pred - y_val
        df_pred_list.append(df_val)

        if hasattr(history, 'loss'):
            plot_history(prefix, history, 'loss')
        if hasattr(history, 'r2'):
            plot_history(prefix, history, 'r2')

    pred_fname = prefix + '.predicted.tsv'
    df_pred = pd.concat(df_pred_list)
    if args.agg_dose:
        if args.single:
            df_pred.sort_values(['Sample', 'Drug1', target], inplace=True)
        else:
            df_pred.sort_values(['Source', 'Sample', 'Drug1', 'Drug2', target], inplace=True)
    else:
        if args.single:
            df_pred.sort_values(['Sample', 'Drug1', 'Dose1', 'Growth'], inplace=True)
        else:
            df_pred.sort_values(['Sample', 'Drug1', 'Drug2', 'Dose1', 'Dose2', 'Growth'], inplace=True)
    df_pred.to_csv(pred_fname, sep='\t', index=False, float_format='%.4g')

    if args.cv > 1:
        scores = evaluate_prediction(df_pred[target], df_pred['Predicted' + target])
        log_evaluation(scores, description='Combining cross validation folds:')

    for test_source in loader.test_sep_sources:
        test_gen = CombinedDataGenerator(loader, partition='test', batch_size=args.batch_size, source=test_source)
        df_test = test_gen.get_response(copy=True)
        y_test = df_test[target].values
        n_test = len(y_test)
        if n_test == 0:
            continue
        if args.no_gen:
            x_test_list, y_test = test_gen.get_slice(size=test_gen.size, single=args.single)
            y_test_pred = model.predict(x_test_list, batch_size=args.batch_size)
        else:
            y_test_pred = model.predict_generator(test_gen.flow(single=args.single), test_gen.steps)
            y_test_pred = y_test_pred[:test_gen.size]
        y_test_pred = y_test_pred.flatten()
        scores = evaluate_prediction(y_test, y_test_pred)
        log_evaluation(scores, description='Testing on data from {} ({})'.format(test_source, n_test))

    if K.backend() == 'tensorflow':
        K.clear_session()

    logger.handlers = []

    return history


def main():
    params = initialize_parameters()
    run(params)


if __name__ == '__main__':
    main()
    if K.backend() == 'tensorflow':
        K.clear_session()<|MERGE_RESOLUTION|>--- conflicted
+++ resolved
@@ -253,16 +253,11 @@
 def initialize_parameters():
 
     # Build benchmark object
-<<<<<<< HEAD
     #mymodel_common = candle.Benchmark(file_path,os.getenv("DEFAULT_PARAMS_FILE"),'keras',prog='myprog',desc='My model')
+    #unoBmk = benchmark.BenchmarkUno(benchmark.file_path, 'uno_default_model.txt', 'keras',
     unoBmk = benchmark.BenchmarkUno(benchmark.file_path, os.getenv("DEFAULT_PARAMS_FILE"), 'keras',
     prog='uno_baseline', desc='Build neural network based models to predict tumor response to single and paired drugs.')
     
-=======
-    unoBmk = benchmark.BenchmarkUno(benchmark.file_path, 'uno_default_model.txt', 'keras',
-                                    prog='uno_baseline', desc='Build neural network based models to predict tumor response to single and paired drugs.')
-
->>>>>>> b150c5b0
     # Initialize parameters
     gParameters = candle.initialize_parameters(unoBmk)
     # benchmark.logger.info('Params: {}'.format(gParameters))
